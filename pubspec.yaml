name: token_store
<<<<<<< HEAD
version: 1.0.13
=======
version: 1.0.14
>>>>>>> 7bd05105
description: api for the dart pub token store.
repository: https://github.com/onepub-dev/token_store
environment: 
  sdk: '>=2.12.0 <3.0.0'
dependencies: 
  cli_util: ^0.3.5
  dcli: ^1.20.3
  path: ^1.8.1
  stack_trace: ^1.10.0
dev_dependencies: 
  lints: ^2.0.0
  test: ^1.16.0<|MERGE_RESOLUTION|>--- conflicted
+++ resolved
@@ -1,9 +1,5 @@
 name: token_store
-<<<<<<< HEAD
-version: 1.0.13
-=======
 version: 1.0.14
->>>>>>> 7bd05105
 description: api for the dart pub token store.
 repository: https://github.com/onepub-dev/token_store
 environment: 
